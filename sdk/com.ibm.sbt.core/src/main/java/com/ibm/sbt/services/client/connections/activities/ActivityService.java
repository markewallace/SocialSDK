--- conflicted
+++ resolved
@@ -900,19 +900,6 @@
 		updateActivityEntity(requestUrl, null, null, HTTPCode.NO_CONTENT);		
 	}
 	
-<<<<<<< HEAD
-	public ActivityNode moveFieldToNode(String destinationUuid, String fieldUuid) throws ClientServicesException {
-		return moveFieldToNode(destinationUuid, fieldUuid, null);
-	}
-
-	public ActivityNode moveFieldToNode(String destinationUuid, String fieldUuid, int position) throws ClientServicesException {
-		Map<String, String> parameters = getParameters(null);
-		parameters.put("position", Integer.toString(position));
-		return moveFieldToNode(destinationUuid, fieldUuid, parameters);
-	}
-
-	public ActivityNode moveFieldToNode(String destinationUuid, String fieldUuid, Map<String, String> parameters) throws ClientServicesException {
-=======
 	public ActivityNode moveFieldToEntry(String destinationUuid, String fieldUuid) throws ClientServicesException {
 		return moveFieldToEntry(destinationUuid, fieldUuid, null);
 	}
@@ -924,7 +911,6 @@
 	}
 
 	public ActivityNode moveFieldToEntry(String destinationUuid, String fieldUuid, Map<String, String> parameters) throws ClientServicesException {
->>>>>>> 0458a9be
 		String requestUrl = ActivityUrls.MOVE_FIELD.format(this, 
 				ActivityUrls.destinationPart(destinationUuid), ActivityUrls.fieldPart(fieldUuid));
 		Response response = putData(requestUrl, parameters, getAtomHeaders(), null, null);
