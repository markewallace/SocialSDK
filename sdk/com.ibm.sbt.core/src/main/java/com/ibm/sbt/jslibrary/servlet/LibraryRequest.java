/*
 * � Copyright IBM Corp. 2012
 * 
 * Licensed under the Apache License, Version 2.0 (the "License"); 
 * you may not use this file except in compliance with the License. 
 * You may obtain a copy of the License at:
 * 
 * http://www.apache.org/licenses/LICENSE-2.0 
 * 
 * Unless required by applicable law or agreed to in writing, software 
 * distributed under the License is distributed on an "AS IS" BASIS, 
 * WITHOUT WARRANTIES OR CONDITIONS OF ANY KIND, either express or 
 * implied. See the License for the specific language governing 
 * permissions and limitations under the License.
 */
package com.ibm.sbt.jslibrary.servlet;

import java.io.IOException;
import java.text.MessageFormat;
import java.util.ArrayList;
import java.util.List;
import java.util.logging.Level;
import java.util.logging.Logger;

import javax.servlet.ServletException;
import javax.servlet.http.HttpServletRequest;
import javax.servlet.http.HttpServletResponse;

import com.ibm.commons.Platform;
import com.ibm.commons.runtime.util.UrlUtil;
import com.ibm.commons.util.StringUtil;
import com.ibm.sbt.jslibrary.SBTEnvironment;
import com.ibm.sbt.jslibrary.SBTEnvironmentFactory;

/**
 * Wrapper object to encapsulate a request to the library servlet.
 * 
 * @author priand
 * @author mwallace
 */
public class LibraryRequest {

    private boolean inited;

    protected HttpServletRequest httpRequest;
    protected HttpServletResponse httpResponse;

    protected String jsLib;
    protected String jsVersion;
    protected String toolkitUrl;
    protected String toolkitJsUrl;
    protected String serviceUrl;
    protected String libraryUrl;
    protected String iframeUrl;
    protected String toolkitExtUrl;
    protected String toolkitExtJsUrl;
    protected String jsLibraryUrl;
    protected boolean debug;
    protected boolean debugTransport;
    protected boolean mockTransport;
    protected boolean layer;
    protected boolean regPath;
<<<<<<< HEAD
=======
    protected boolean initJs;
>>>>>>> 2ab787b8

    protected SBTEnvironment environment;

    // List of the default endpoints being added by default.
    //public static final String INIT_JS = "/init.js";
    public static final String DEFAULT_JSLIB = "dojo";
    public static final String DEFAULT_VERSION = "1.4";
    public static final Boolean DEFAULT_DEBUG = false;
    public static final Boolean DEFAULT_LAYER = false;
<<<<<<< HEAD
    public static final Boolean DEFAULT_REGPATH = true;
=======
    public static final Boolean DEFAULT_REGPATH = false;
    public static final Boolean DEFAULT_INITJS = false;
>>>>>>> 2ab787b8
    public static final Boolean DEFAULT_DEBUG_TRANSPORT = false;
    public static final Boolean DEFAULT_MOCK_TRANSPORT = false;

    // Definition of the servlet parameters (query string)

    /**
     * List of endpoints to generate
     */
    public static final String PARAM_ENDPOINTS = "endpoints";

    /**
     * List of client properties to generate
     */
    public static final String PARAM_CLIENT_PROPERTIES = "props";

    /**
     * List of client runtimes
     */
    public static final String PARAM_CLIENT_RUNTIMES = "runtimes";
    
    /**
     * Underlying library to be used, default is 'dojo'
     */
    public static final String PARAM_JSLIB = "lib";

    /**
     * Version of the library to use default is '1.4'
     */
    public static final String PARAM_JSVERSION = "ver";

    /**
     * Name of the environment to use
     */
    public static final String PARAM_ENVIRONMENT = "env";

    /**
     * Sets debug mode if true
     */
    public static final String PARAM_DEBUG = "debug";
    
    /**
     * Sets debug transport mode if true
     */
    public static final String PARAM_DEBUG_TRANSPORT = "debugTransport";
    
    /**
     * Sets mock transport mode if true
     */
    public static final String PARAM_MOCK_TRANSPORT = "mockTransport";
    
    /**
     * Sets javascript output for layer consumption
     */
    public static final String PARAM_LAYER = "layer";

    /**
     * Sets javascript output for aggregation with Connections' _js
     */
<<<<<<< HEAD
    public static final String PARAM_REGPATH = "regpath";
=======
    public static final String PARAM_REGPATH = "regPath";

    /**
     * Sets 
     */
    public static final String PARAM_INITJS = "initJs";
>>>>>>> 2ab787b8

    /**
     * Enables/Disables the aggregator (default is false)
     */
    public static final String PARAM_AGGREGATOR = "aggregator";

    /**
     * List of modules/layers to load, '*' means everything
     */
    public static final String PARAM_MODULE = "modules";

    /**
     * The context in which the library is being loaded into. This is an
     * optional param on the request. Currently the only valid value is
     * <code>gadget</code>.
     * 
     * @see GADGET_CONTEXT
     */
    public static final String PARAM_CONTEXT = "context";

    static final String sourceClass = LibraryRequest.class.getName();
    static final Logger logger = Logger.getLogger(sourceClass);

    /**
     * Default constructor
     */
    public LibraryRequest() {
    }

    /**
     * 
     * @param req
     * @param resp
     */
    public LibraryRequest(HttpServletRequest req, HttpServletResponse resp) {
        this.httpRequest = req;
        this.httpResponse = resp;
    }

    /**
     * Initialise the LibraryRequest
     * 
     * @param params
     * 
     * @throws ServletException
     * @throws IOException
     */
    public void init(LibraryRequestParams params) throws LibraryException {
    	try {
	        this.toolkitUrl = StringUtil.replace(params.getToolkitUrl(), "%local_server%", getServerUrl(params));
	        this.toolkitJsUrl = StringUtil.replace(params.getToolkitJsUrl(), "%local_server%", getServerUrl(params));
	        this.toolkitExtUrl = StringUtil.replace(params.getToolkitExtUrl(), "%local_server%", getServerUrl(params));
	        this.toolkitExtJsUrl = StringUtil.replace(params.getToolkitExtJsUrl(), "%local_server%", getServerUrl(params));
	        this.serviceUrl = StringUtil.replace(params.getServiceUrl(), "%local_application%", getContextUrl(params));
	        this.libraryUrl = params.getLibraryUrl().indexOf("%")>-1 ? getRequestUrl(params) : params.getLibraryUrl();
	        this.jsLibraryUrl = StringUtil.replace(params.getJsLibraryUrl(), "%local_server%", getServerUrl(params));
	        this.iframeUrl = StringUtil.replace(params.getIframeUrl(), "%local_server%", getServerUrl(params));
	
	        readFromRequest(params, params.getEnvironment());
	
	        inited = true;
	
	        if (logger.isLoggable(Level.FINE)) {
	            logger.fine("Created library request: " + toString());
	        }
    	} catch (Exception e) {
    		throw new LibraryException("Error initialising library request caused by: "+e.getMessage(), e);
    	}
    }

    /**
     * @return the inited
     */
    public boolean isInited() {
        return inited;
    }

    /**
     * @return the httpRequest
     */
    public HttpServletRequest getHttpRequest() {
        return httpRequest;
    }

    /**
     * @return the httpResponse
     */
    public HttpServletResponse getHttpResponse() {
        return httpResponse;
    }
    
    /**
     * 
     * @param name
     * @return
     */
    public String getParameter(String name) {
    	if (httpRequest != null) {
    		return httpRequest.getParameter(name);
    	}
    	return null;
    }

    /**
     * 
     * @return
     */
    public boolean isProxyDomain() {
        return true;
    }

    /**
     * 
     * @return
     */
    public String getServiceUrl() {
        return serviceUrl;
    }
    
    /**
     * 
     * @return
     */
    public String getLibraryUrl() {
        return libraryUrl;
    }

    /**
     * 
     * @return
     */
    public String getJsLibraryUrl() {
        return jsLibraryUrl;
    }
    
    /**
     * 
     * @return
     */
    public boolean useIFrame() {
        return false;
    }

    /**
	 * @return the js
	 */
	public void setInitJs(boolean initJS) {
		init_js = initJS;
	}

    /**
     * 
     * @return
     */
    public boolean isDebug() {
        return debug;
    }
    
    /**
	 * @param debug the debug to set
	 */
	public void setDebug(boolean debug) {
		this.debug = debug;
	}

    /**
     * 
     * @return
     */
    public void setDebug(boolean isDebug) {
        debug = isDebug;
    }

    /**
     * 
     * @return
     */
    public boolean isLayer() {
        return layer;
    }

    /**
     * 
     * @return
     */
    public boolean isRegPath() {
        return regPath;
<<<<<<< HEAD
    }


    /**
     * 
     * @return
     */
    public void setRegPath(boolean regpath) {
        regPath = regpath;
=======
>>>>>>> 2ab787b8
    }
    
    /**
	 * @param regPath the regPath to set
	 */
	public void setRegPath(boolean regPath) {
		this.regPath = regPath;
	}
	
	/**
	 * @return the initJs
	 */
	public boolean isInitJs() {
		return initJs;
	}
	
	/**
	 * @param initJS the initJs to set
	 */
	public void setInitJs(boolean initJs) {
		this.initJs = initJs;
	}

    /**
     * 
     * @return
     */
    public boolean isDebugTransport() {
        return debugTransport;
    }

    /**
     * 
     * @return
     */
    public boolean isMockTransport() {
        return mockTransport;
    }

    /**
     * 
     * @return
     */
    public String getIFrameUrl() {
        return iframeUrl;
    }

    /**
     * @return the jsLib
     */
    public String getJsLib() {
        return jsLib;
    }

    /**
     * @return the jsVersion
     */
    public String getJsVersion() {
        return jsVersion;
    }

    /**
     * @return the toolkit URL
     */
    public String getToolkitUrl() {
        return toolkitUrl;
    }

    /**
     * @return the toolkit JavaScript URL
     */
    public String getToolkitJsUrl() {
        return toolkitJsUrl;
    }

    /**
     * @return the toolkit extention URL
     */
    public String getToolkitExtUrl() {
        return toolkitExtUrl;
    }

    /**
     * @return the toolkit extention URL
     */
    public String getToolkitExtJsUrl() {
        return toolkitExtJsUrl;
    }

    /**
     * @return the environment
     */
    public SBTEnvironment getEnvironment() {
        return environment;
    }

    /**
     * Return the specified header
     * 
     * @return
     */
    public String getHeader(String name) {
        return httpRequest.getHeader(name);
    }

	/**
	 * @return
	 */
	protected String getServerUrl(LibraryRequestParams params) {
		if (httpRequest != null) {
			return UrlUtil.getServerUrl(httpRequest);
		} else {
			return params.getServerUrl();
		}
	}

	/**
	 * @return
	 */
	protected String getContextUrl(LibraryRequestParams params) {
		if (httpRequest != null) {
			return UrlUtil.getContextUrl(httpRequest);
		} else {
			return params.getContextUrl();
		}
	}

	/**
	 * @return
	 */
	protected String getRequestUrl(LibraryRequestParams params) {
		if (httpRequest != null) {
			return UrlUtil.getRequestUrl(httpRequest);
		} else {
			return params.getRequestUrl();
		}
	}

    /**
     * 
     * @param req
     * 
     * @throws ServletException
     * @throws IOException
     */
    protected void readFromRequest(LibraryRequestParams params, SBTEnvironment defaultEnvironment) throws ServletException, IOException {
        jsLib = readString(params, PARAM_JSLIB, getDefaultJsLib());
        jsVersion = readString(params, PARAM_JSVERSION, DEFAULT_JSLIB.equals(jsLib) ? getDefaultJsVersion() : "");
        debug = Boolean.parseBoolean(readString(params, PARAM_DEBUG, getDefaultDebug()));
        layer = Boolean.parseBoolean(readString(params, PARAM_LAYER, getDefaultLayer()));
<<<<<<< HEAD
        regPath = Boolean.parseBoolean(readString(params, PARAM_REGPATH, getDefault_js()));
=======
        regPath = Boolean.parseBoolean(readString(params, PARAM_REGPATH, getDefaultRegPath()));
        initJs = Boolean.parseBoolean(readString(params, PARAM_INITJS, getDefaultInitJs()));
>>>>>>> 2ab787b8
        debugTransport = Boolean.parseBoolean(readString(params, PARAM_DEBUG_TRANSPORT, getDefaultDebugTransport()));
        mockTransport = Boolean.parseBoolean(readString(params, PARAM_MOCK_TRANSPORT, getDefaultMockTransport()));
        String environmentName = readString(params, PARAM_ENVIRONMENT, null);
        if (!StringUtil.isEmpty(environmentName)) {
            SBTEnvironment parentEnvironment = SBTEnvironmentFactory.get(environmentName);
            if (parentEnvironment == null) {
                String message = MessageFormat.format("Unable to load environment: {0}", environmentName);
                throw new ServletException(message);
            }
            parentEnvironment.prepareEndpoints();
            environment = new RequestEnvironment(params, parentEnvironment);
        }
        if (environment == null) {
        	if(defaultEnvironment != null) {
        		defaultEnvironment.prepareEndpoints();
        	}
            environment = new RequestEnvironment(params, defaultEnvironment);
        }
    }
    
    protected String getPathInfo(LibraryRequestParams params) {
    	if (httpRequest != null) {
    		return httpRequest.getPathInfo();
    	} else {
    		return params.getPathInfo();
    	}
    }
    
    protected String getDefaultJsLib() {
    	return DEFAULT_JSLIB;
    }
    
    protected String getDefaultJsVersion() {
    	return DEFAULT_VERSION;
    }
    
    protected String getDefaultDebug() {
    	return DEFAULT_DEBUG.toString();
    }

    protected String getDefaultLayer() {
    	return DEFAULT_LAYER.toString();
    }

<<<<<<< HEAD
    protected String getDefault_js() {
    	return DEFAULT_REGPATH.toString();
=======
    protected String getDefaultRegPath() {
    	return DEFAULT_REGPATH.toString();
    }

    protected String getDefaultInitJs() {
    	return DEFAULT_INITJS.toString();
>>>>>>> 2ab787b8
    }

    protected String getDefaultDebugTransport() {
    	return DEFAULT_DEBUG_TRANSPORT.toString();
    }

    protected String getDefaultMockTransport() {
    	return DEFAULT_MOCK_TRANSPORT.toString();
    }

    /**
     * Read a parameter from the request and return the value if it's a valid
     * value i.e. not null and not an empty string. Otherwise return the default
     * value.
     * 
     * @param req
     * @param paramName
     * @param defValue
     * 
     * @return
     * 
     * @throws ServletException
     * @throws IOException
     */
    private String readString(LibraryRequestParams params, String paramName, String defaultValue) {
        String val = null;
        if (httpRequest != null) {
        	val = httpRequest.getParameter(paramName);
        } else {
        	val = params.getParameter(paramName);
        }
        if (val != null && val.length() > 0) {
            return val;
        }
        return defaultValue;
    }

    /*
     * (non-Javadoc)
     * 
     * @see java.lang.Object#toString()
     */
    @Override
    public String toString() {
        StringBuilder sb = new StringBuilder();
        sb.append("{");
        sb.append("jsLib=").append(jsLib);
        sb.append(";jsVersion=").append(jsVersion);
        sb.append(";environment=").append(environment);
        sb.append(";toolkitUrl=").append(toolkitUrl);
        sb.append(";toolkitJsUrl=").append(toolkitJsUrl);
        sb.append(";jsLibraryUrl=").append(jsLibraryUrl);
        sb.append(";layer=").append(layer);
<<<<<<< HEAD
        sb.append(";_js=").append(regPath);
=======
        sb.append(";regPath=").append(regPath);
>>>>>>> 2ab787b8
        sb.append("}");
        return sb.toString();
    }

    /**
     * Class representing the SBTEnvironment for this request
     * 
     * @author mwallace
     */
    class RequestEnvironment extends SBTEnvironment {

        private SBTEnvironment parent;

        /**
         * 
         * @param parent
         */
        RequestEnvironment(LibraryRequestParams params, SBTEnvironment parent) {
            this.parent = parent;

            String endpointsStr = readString(params, PARAM_ENDPOINTS, null);
            if (!StringUtil.isEmpty(endpointsStr)) {
                Endpoint[] requestEndpoints = parseEndpoints(endpointsStr);
                if (requestEndpoints != null && requestEndpoints.length > 0) {
                    Endpoint[] defaultEndpoints = parent.getEndpointsArray();
                    List<Endpoint> endpoints = new ArrayList<Endpoint>();
                    for (int i = 0; i < requestEndpoints.length; i++) {
                        endpoints.add(requestEndpoints[i]);
                    }
                    for (int i = 0; i < defaultEndpoints.length; i++) {
                        endpoints.add(defaultEndpoints[i]);
                    }
                    setEndpointsArray(endpoints.toArray(new Endpoint[endpoints.size()]));
                }
            }

            String propertiesStr = readString(params, PARAM_CLIENT_PROPERTIES, null);
            if (!StringUtil.isEmpty(propertiesStr)) {
                try {
                    Property[] requestProperties = parseProperties(propertiesStr);
                    if (requestProperties != null && requestProperties.length > 0) {
                        Property[] defaultProperties = parent.getPropertiesArray();
                        List<Property> properties = new ArrayList<Property>();
                        for (int i = 0; i < requestProperties.length; i++) {
                            properties.add(requestProperties[i]);
                        }
                        for (int i = 0; i < defaultProperties.length; i++) {
                            properties.add(defaultProperties[i]);
                        }
                        setPropertiesArray(properties.toArray(new Property[properties.size()]));
                    }
                } catch (IOException ex) {
                    Platform.getInstance().log(ex);
                }
            }
            
            String runtimesStr = readString(params, PARAM_CLIENT_RUNTIMES, null);
            if(!StringUtil.isEmpty(runtimesStr)){
                setRuntimes(runtimesStr);
            }
        }

        /*
         * (non-Javadoc)
         * 
         * @see com.ibm.sbt.jslibrary.SBTEnvironment#getName()
         */
        @Override
        public String getName() {
            return parent.getName();
        }

        /*
         * (non-Javadoc)
         * 
         * @see com.ibm.sbt.jslibrary.SBTEnvironment#getEndpointsArray()
         */
        @Override
        public Endpoint[] getEndpointsArray() {
            Endpoint[] endpoints = super.getEndpointsArray();
            if (endpoints != null) {
                return endpoints;
            }
            return parent.getEndpointsArray();
        }

        /*
         * (non-Javadoc)
         * 
         * @see com.ibm.sbt.jslibrary.SBTEnvironment#getPropertiesArray()
         */
        @Override
        public Property[] getPropertiesArray() {
            Property[] properties = super.getPropertiesArray();
            if (properties != null) {
                return properties;
            }
            return parent.getPropertiesArray();
        }

        /*
         * (non-Javadoc)
         * 
         * @see
         * com.ibm.sbt.jslibrary.SBTEnvironment#getPropertyByName(java.lang.
         * String)
         */
        @Override
        public Property getPropertyByName(String name) {
            Property property = super.getPropertyByName(name);
            if (property != null) {
                return property;
            }
            return parent.getPropertyByName(name);
        }

        /*
         * (non-Javadoc)
         * 
         * @see
         * com.ibm.sbt.jslibrary.SBTEnvironment#getPropertyValueByName(java.
         * lang.String)
         */
        @Override
        public String getPropertyValueByName(String name) {
            String value = super.getPropertyValueByName(name);
            if (value != null) {
                return value;
            }
            return parent.getPropertyValueByName(name);
        }

    }

}<|MERGE_RESOLUTION|>--- conflicted
+++ resolved
@@ -60,10 +60,7 @@
     protected boolean mockTransport;
     protected boolean layer;
     protected boolean regPath;
-<<<<<<< HEAD
-=======
     protected boolean initJs;
->>>>>>> 2ab787b8
 
     protected SBTEnvironment environment;
 
@@ -73,12 +70,8 @@
     public static final String DEFAULT_VERSION = "1.4";
     public static final Boolean DEFAULT_DEBUG = false;
     public static final Boolean DEFAULT_LAYER = false;
-<<<<<<< HEAD
     public static final Boolean DEFAULT_REGPATH = true;
-=======
-    public static final Boolean DEFAULT_REGPATH = false;
     public static final Boolean DEFAULT_INITJS = false;
->>>>>>> 2ab787b8
     public static final Boolean DEFAULT_DEBUG_TRANSPORT = false;
     public static final Boolean DEFAULT_MOCK_TRANSPORT = false;
 
@@ -137,16 +130,12 @@
     /**
      * Sets javascript output for aggregation with Connections' _js
      */
-<<<<<<< HEAD
-    public static final String PARAM_REGPATH = "regpath";
-=======
     public static final String PARAM_REGPATH = "regPath";
-
+    
     /**
      * Sets 
      */
     public static final String PARAM_INITJS = "initJs";
->>>>>>> 2ab787b8
 
     /**
      * Enables/Disables the aggregator (default is false)
@@ -291,12 +280,19 @@
     }
 
     /**
+	 * @param initJS the initJs to set
+	 */
+	public void setInitJs(boolean initJs) {
+		this.initJs = initJs;
+	}
+
+    /**
 	 * @return the js
 	 */
-	public void setInitJs(boolean initJS) {
-		init_js = initJS;
+	public boolean isInitJs() {
+		return initJs;
 	}
-
+    
     /**
      * 
      * @return
@@ -304,7 +300,7 @@
     public boolean isDebug() {
         return debug;
     }
-    
+
     /**
 	 * @param debug the debug to set
 	 */
@@ -316,14 +312,6 @@
      * 
      * @return
      */
-    public void setDebug(boolean isDebug) {
-        debug = isDebug;
-    }
-
-    /**
-     * 
-     * @return
-     */
     public boolean isLayer() {
         return layer;
     }
@@ -334,39 +322,14 @@
      */
     public boolean isRegPath() {
         return regPath;
-<<<<<<< HEAD
-    }
-
-
-    /**
-     * 
-     * @return
-     */
-    public void setRegPath(boolean regpath) {
-        regPath = regpath;
-=======
->>>>>>> 2ab787b8
-    }
-    
+    }
+
+
     /**
 	 * @param regPath the regPath to set
 	 */
 	public void setRegPath(boolean regPath) {
 		this.regPath = regPath;
-	}
-	
-	/**
-	 * @return the initJs
-	 */
-	public boolean isInitJs() {
-		return initJs;
-	}
-	
-	/**
-	 * @param initJS the initJs to set
-	 */
-	public void setInitJs(boolean initJs) {
-		this.initJs = initJs;
 	}
 
     /**
@@ -496,12 +459,8 @@
         jsVersion = readString(params, PARAM_JSVERSION, DEFAULT_JSLIB.equals(jsLib) ? getDefaultJsVersion() : "");
         debug = Boolean.parseBoolean(readString(params, PARAM_DEBUG, getDefaultDebug()));
         layer = Boolean.parseBoolean(readString(params, PARAM_LAYER, getDefaultLayer()));
-<<<<<<< HEAD
-        regPath = Boolean.parseBoolean(readString(params, PARAM_REGPATH, getDefault_js()));
-=======
         regPath = Boolean.parseBoolean(readString(params, PARAM_REGPATH, getDefaultRegPath()));
         initJs = Boolean.parseBoolean(readString(params, PARAM_INITJS, getDefaultInitJs()));
->>>>>>> 2ab787b8
         debugTransport = Boolean.parseBoolean(readString(params, PARAM_DEBUG_TRANSPORT, getDefaultDebugTransport()));
         mockTransport = Boolean.parseBoolean(readString(params, PARAM_MOCK_TRANSPORT, getDefaultMockTransport()));
         String environmentName = readString(params, PARAM_ENVIRONMENT, null);
@@ -546,17 +505,12 @@
     	return DEFAULT_LAYER.toString();
     }
 
-<<<<<<< HEAD
-    protected String getDefault_js() {
-    	return DEFAULT_REGPATH.toString();
-=======
     protected String getDefaultRegPath() {
     	return DEFAULT_REGPATH.toString();
     }
 
     protected String getDefaultInitJs() {
     	return DEFAULT_INITJS.toString();
->>>>>>> 2ab787b8
     }
 
     protected String getDefaultDebugTransport() {
@@ -610,11 +564,7 @@
         sb.append(";toolkitJsUrl=").append(toolkitJsUrl);
         sb.append(";jsLibraryUrl=").append(jsLibraryUrl);
         sb.append(";layer=").append(layer);
-<<<<<<< HEAD
-        sb.append(";_js=").append(regPath);
-=======
         sb.append(";regPath=").append(regPath);
->>>>>>> 2ab787b8
         sb.append("}");
         return sb.toString();
     }
