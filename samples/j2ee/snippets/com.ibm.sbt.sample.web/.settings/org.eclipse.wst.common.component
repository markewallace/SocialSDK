<?xml version="1.0" encoding="UTF-8"?><project-modules id="moduleCoreId" project-version="1.5.0">
    <wb-module deploy-name="com.ibm.sbt.sample.web">
        <wb-resource deploy-path="/" source-path="/target/m2e-wtp/web-resources"/>
        <wb-resource deploy-path="/" source-path="/src/main/webapp" tag="defaultRootSource"/>
<<<<<<< HEAD
        <wb-resource deploy-path="/WEB-INF/classes" source-path="/src/main/java"/>
        <dependent-module archiveName="com.ibm.sbt.core-2.0.0-SNAPSHOT.jar" deploy-path="/WEB-INF/lib" handle="module:/resource/com.ibm.sbt.core/com.ibm.sbt.core">
=======
        <dependent-module archiveName="com.ibm.sbt.core-1.0.0-SNAPSHOT.jar" deploy-path="/WEB-INF/lib" handle="module:/resource/com.ibm.sbt.core/com.ibm.sbt.core">
>>>>>>> 26e6f4ee
            <dependency-type>uses</dependency-type>
        </dependent-module>
        <dependent-module archiveName="com.ibm.sbt.samples.commons-1.0.0-SNAPSHOT.jar" deploy-path="/WEB-INF/lib" handle="module:/resource/com.ibm.sbt.samples.commons/com.ibm.sbt.samples.commons">
            <dependency-type>uses</dependency-type>
        </dependent-module>
        <dependent-module archiveName="com.ibm.commons-1.0.0-SNAPSHOT.jar" deploy-path="/WEB-INF/lib" handle="module:/resource/com.ibm.commons/com.ibm.commons">
            <dependency-type>uses</dependency-type>
        </dependent-module>
        <dependent-module archiveName="com.ibm.commons.xml-1.0.0-SNAPSHOT.jar" deploy-path="/WEB-INF/lib" handle="module:/resource/com.ibm.commons.xml/com.ibm.commons.xml">
            <dependency-type>uses</dependency-type>
        </dependent-module>
        <dependent-module archiveName="com.ibm.commons.runtime-1.0.0-SNAPSHOT.jar" deploy-path="/WEB-INF/lib" handle="module:/resource/com.ibm.commons.runtime/com.ibm.commons.runtime">
            <dependency-type>uses</dependency-type>
        </dependent-module>
        <property name="java-output-path" value="/com.ibm.sbt.sample.web/target/classes"/>
        <property name="context-root" value="sbt.sample.web"/>
    </wb-module>
</project-modules><|MERGE_RESOLUTION|>--- conflicted
+++ resolved
@@ -2,12 +2,8 @@
     <wb-module deploy-name="com.ibm.sbt.sample.web">
         <wb-resource deploy-path="/" source-path="/target/m2e-wtp/web-resources"/>
         <wb-resource deploy-path="/" source-path="/src/main/webapp" tag="defaultRootSource"/>
-<<<<<<< HEAD
         <wb-resource deploy-path="/WEB-INF/classes" source-path="/src/main/java"/>
-        <dependent-module archiveName="com.ibm.sbt.core-2.0.0-SNAPSHOT.jar" deploy-path="/WEB-INF/lib" handle="module:/resource/com.ibm.sbt.core/com.ibm.sbt.core">
-=======
         <dependent-module archiveName="com.ibm.sbt.core-1.0.0-SNAPSHOT.jar" deploy-path="/WEB-INF/lib" handle="module:/resource/com.ibm.sbt.core/com.ibm.sbt.core">
->>>>>>> 26e6f4ee
             <dependency-type>uses</dependency-type>
         </dependent-module>
         <dependent-module archiveName="com.ibm.sbt.samples.commons-1.0.0-SNAPSHOT.jar" deploy-path="/WEB-INF/lib" handle="module:/resource/com.ibm.sbt.samples.commons/com.ibm.sbt.samples.commons">
